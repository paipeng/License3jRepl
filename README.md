# License3jRepl

Read Eval Print Loop application for License3j library to manage
licenses and keys.

This application can be used to create key pairs, create licenses and to
sign licenses. The typical workflow is to create a key pair that will be
used to sign and verify licenses. The private key should be stored in
some secure place, like a `.key` directory in your home directory on
your machine, or on a USB drive stored in a bank vault. It all depends
on your security needs.

The public key, as it is public can be advertised, but most likely you
will embed it into the the code of your application.

# Start the application

To start the application you should issue the command:

```
java -jar License3jrepl-3.1.0-jar-with-dependencies.jar
```

<<<<<<< HEAD
The list of the JAR files following the command line parameter `-cp`
should include the core License3j library, the License3j Repl
application and the Repl framework. The versions in the sample line
above are one of the first versions. It is recommended to use the latest
released versions. The License3j and License3Repl libraries are released
with matching version numbers.

The names of the files should include the path to the file using the
operating system native notation. The path can be relative to the
current working directory or can be absolute. In the example above the
JAR files are all in the current working directory.

The list of libraries is separated using `;` on Windows and `:` on Linux
and on other Unix operating system. The last argument
`javax0.license3jrepl.App` is the name of the class that contains the
`public static main()` method that initializes the REPL application and
starts it up.
=======
The jar file can be downloaded from github from the URL

https://github.com/verhas/License3jRepl/releases/download/3.1.0/License3jrepl-3.1.0-jar-with-dependencies.jar


It is recommended to use the latest released versions. The License3j and
License3Repl libraries are released with matching version numbers.
>>>>>>> 2cc3cc73

If the command line is correct and the libraries can be found by the
Java environment then you will see the

```
L3j> $
```

prompt. The first thing you can try is to ask for help.

```
L3j> $ help
Available commands:
alias myalias command
exit
help
feature name:TYPE=value
licenseLoad [format=TEXT*|BINARY|BASE64] fileName
saveLicense [format=TEXT*|BINARY|BASE64] fileName
loadPrivateKey [format=BINARY*|BASE64] keyFile
loadPublicKey [format=BINARY*|BASE64] keyFile
sign [digest=SHA-512]
generateKeys [algorithm=RSA] [size=2048] [format=BINARY*|BASE64] public=xxx private=xxx
verify
newLicense
dumpLicense
dumpPublicKey
! cmd to execute shell commands
. filename to execute the content of the file
Aliases:
ll -> licenseload
lpuk -> loadpublickey
dl -> dumplicense
dpk -> dumppublickey
lprk -> loadprivatekey
No license in memory
No keys in memory.
```

# How to issue commands in the application

You can issue commands in the application interactively typing commands
after the prompt. The format of the different commands are described in
<<<<<<< HEAD
the help text.
=======
the help text. You can also use the TAB key to auto complete the
commands and the parameters.
>>>>>>> 2cc3cc73

## Exiting the program

Just type `exit`. If you get the warning that

```
[WARNING] There is unsaved state in the application. Use 'exit confirm=yes'
```

then there is a license in the memory that was loaded, modified and not
saved yet. If you are sure you want to lose the modifications that you
made you should follow the suggestion of the warning text and use `exit
confirm=yes`. That will force the exit to the operating system.

You can also press Control-C or terminate the Java process. The
application does not keep any file open and thus there is no danger to
render anything unstable. You may, however, loose some modification from
the license you manipulated in the memory just like if you typed `exit
confirm=yes`.

## Operating System Commands

You can execute OS commands if you type `!` at the start of the line.
That way you can see what is in a directory, you can type/cat the
content of a file to the screen wthout leawing the REPL application.<|MERGE_RESOLUTION|>--- conflicted
+++ resolved
@@ -21,13 +21,16 @@
 java -jar License3jrepl-3.1.0-jar-with-dependencies.jar
 ```
 
-<<<<<<< HEAD
 The list of the JAR files following the command line parameter `-cp`
 should include the core License3j library, the License3j Repl
 application and the Repl framework. The versions in the sample line
 above are one of the first versions. It is recommended to use the latest
 released versions. The License3j and License3Repl libraries are released
 with matching version numbers.
+
+The jar file can be downloaded from github from the URL
+
+https://github.com/verhas/License3jRepl/releases/download/3.1.0/License3jrepl-3.1.0-jar-with-dependencies.jar
 
 The names of the files should include the path to the file using the
 operating system native notation. The path can be relative to the
@@ -39,15 +42,9 @@
 `javax0.license3jrepl.App` is the name of the class that contains the
 `public static main()` method that initializes the REPL application and
 starts it up.
-=======
-The jar file can be downloaded from github from the URL
-
-https://github.com/verhas/License3jRepl/releases/download/3.1.0/License3jrepl-3.1.0-jar-with-dependencies.jar
-
 
 It is recommended to use the latest released versions. The License3j and
 License3Repl libraries are released with matching version numbers.
->>>>>>> 2cc3cc73
 
 If the command line is correct and the libraries can be found by the
 Java environment then you will see the
@@ -91,12 +88,8 @@
 
 You can issue commands in the application interactively typing commands
 after the prompt. The format of the different commands are described in
-<<<<<<< HEAD
-the help text.
-=======
 the help text. You can also use the TAB key to auto complete the
 commands and the parameters.
->>>>>>> 2cc3cc73
 
 ## Exiting the program
 
